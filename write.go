package whatsapp

import (
	"crypto/hmac"
	"crypto/sha256"
	"encoding/json"
	"fmt"
	"strconv"
	"time"

	"github.com/gorilla/websocket"

	"github.com/Rhymen/go-whatsapp/binary"
	"github.com/Rhymen/go-whatsapp/crypto/cbc"
)

func (wac *Conn) addListener(ch chan string, messageTag string) {
	wac.listener.Lock()
	wac.listener.m[messageTag] = ch
	wac.listener.Unlock()
}

func (wac *Conn) removeListener(answerMessageTag string) {
	wac.listener.Lock()
	delete(wac.listener.m, answerMessageTag)
	wac.listener.Unlock()
}

//writeJson enqueues a json message into the writeChan
func (wac *Conn) writeJson(data []interface{}) (<-chan string, error) {

	ch := make(chan string, 1)

	wac.writerLock.Lock()
	defer wac.writerLock.Unlock()

	d, err := json.Marshal(data)
	if err != nil {
		close(ch)
		return ch, err
	}

	ts := time.Now().Unix()
	messageTag := fmt.Sprintf("%d.--%d", ts, wac.msgCount)
	bytes := []byte(fmt.Sprintf("%s,%s", messageTag, d))

	if wac.timeTag == "" {
		tss := fmt.Sprintf("%d", ts)
		wac.timeTag = tss[len(tss)-3:]
	}

	wac.addListener(ch, messageTag)

	err = wac.write(websocket.TextMessage, bytes)
	if err != nil {
		close(ch)
		wac.removeListener(messageTag)
		return ch, err
	}

	wac.msgCount++
	return ch, nil
}

func (wac *Conn) writeBinary(node binary.Node, metric metric, flag flag, messageTag string) (<-chan string, error) {

	ch := make(chan string, 1)

	if len(messageTag) < 2 {
		close(ch)
		return ch, ErrMissingMessageTag
	}

	wac.writerLock.Lock()
	defer wac.writerLock.Unlock()

	data, err := wac.encryptBinaryMessage(node)
	if err != nil {
<<<<<<< HEAD
		return nil, fmt.Errorf("encryptBinaryMessage(node) failed: %w", err)
=======
		close(ch)
		return ch, errors.Wrap(err, "encryptBinaryMessage(node) failed")
>>>>>>> 3c094eba
	}

	bytes := []byte(messageTag + ",")
	bytes = append(bytes, byte(metric), byte(flag))
	bytes = append(bytes, data...)

	wac.addListener(ch, messageTag)

	err = wac.write(websocket.BinaryMessage, bytes)
	if err != nil {
<<<<<<< HEAD
		return nil, fmt.Errorf("failed to write message: %w", err)
=======
		close(ch)
		wac.removeListener(messageTag)
		return ch, errors.Wrap(err, "failed to write message")
>>>>>>> 3c094eba
	}

	wac.msgCount++
	return ch, nil
}

func (wac *Conn) sendKeepAlive() error {

	respChan := make(chan string, 1)
	wac.addListener(respChan, "!")

	bytes := []byte("?,,")
	err := wac.write(websocket.TextMessage, bytes)
	if err != nil {
<<<<<<< HEAD
		return fmt.Errorf("error sending keepAlive: %w", err)
=======
		close(respChan)
		wac.removeListener("!")
		return errors.Wrap(err, "error sending keepAlive")
>>>>>>> 3c094eba
	}

	select {
	case resp := <-respChan:
		msecs, err := strconv.ParseInt(resp, 10, 64)
		if err != nil {
			return fmt.Errorf("Error converting time string to uint: %w", err)
		}
		wac.ServerLastSeen = time.Unix(msecs/1000, (msecs%1000)*int64(time.Millisecond))

	case <-time.After(wac.msgTimeout):
		return ErrConnectionTimeout
	}

	return nil
}

/*
	When phone is unreachable, WhatsAppWeb sends ["admin","test"] time after time to try a successful contact.
	Tested with Airplane mode and no connection at all.
*/
func (wac *Conn) sendAdminTest() error {
	data := []interface{}{"admin", "test"}

	r, err := wac.writeJson(data)
	if err != nil {
		return fmt.Errorf("error sending admin test: %w", err)
	}

	var response []interface{}
	var resp string

	select {
	case resp = <-r:
		if err := json.Unmarshal([]byte(resp), &response); err != nil {
			return fmt.Errorf("error decoding response message: %v\n", err)
		}
	case <-time.After(wac.msgTimeout):
		return ErrConnectionTimeout
	}

	if len(response) == 2 && response[0].(string) == "Pong" && response[1].(bool) == true {
		return nil
	} else {
		return fmt.Errorf("unexpected ping response: %s", resp)
	}
}

func (wac *Conn) write(messageType int, data []byte) error {

	if wac == nil || wac.ws == nil {
		return ErrInvalidWebsocket
	}

	wac.ws.Lock()
	err := wac.ws.conn.WriteMessage(messageType, data)
	wac.ws.Unlock()

	if err != nil {
<<<<<<< HEAD
		if answerMessageTag != "" {
			wac.listener.Lock()
			delete(wac.listener.m, answerMessageTag)
			wac.listener.Unlock()
		}
		return nil, fmt.Errorf("error writing to websocket: %w", err)
=======
		return errors.Wrap(err, "error writing to websocket")
>>>>>>> 3c094eba
	}

	return nil
}

func (wac *Conn) encryptBinaryMessage(node binary.Node) (data []byte, err error) {
	b, err := binary.Marshal(node)
	if err != nil {
		return nil, fmt.Errorf("binary node marshal failed: %w", err)
	}

	cipher, err := cbc.Encrypt(wac.session.EncKey, nil, b)
	if err != nil {
		return nil, fmt.Errorf("encrypt failed: %w", err)
	}

	h := hmac.New(sha256.New, wac.session.MacKey)
	h.Write(cipher)
	hash := h.Sum(nil)

	data = append(data, hash[:32]...)
	data = append(data, cipher...)

	return data, nil
}<|MERGE_RESOLUTION|>--- conflicted
+++ resolved
@@ -28,7 +28,6 @@
 
 //writeJson enqueues a json message into the writeChan
 func (wac *Conn) writeJson(data []interface{}) (<-chan string, error) {
-
 	ch := make(chan string, 1)
 
 	wac.writerLock.Lock()
@@ -63,7 +62,6 @@
 }
 
 func (wac *Conn) writeBinary(node binary.Node, metric metric, flag flag, messageTag string) (<-chan string, error) {
-
 	ch := make(chan string, 1)
 
 	if len(messageTag) < 2 {
@@ -76,12 +74,8 @@
 
 	data, err := wac.encryptBinaryMessage(node)
 	if err != nil {
-<<<<<<< HEAD
-		return nil, fmt.Errorf("encryptBinaryMessage(node) failed: %w", err)
-=======
 		close(ch)
-		return ch, errors.Wrap(err, "encryptBinaryMessage(node) failed")
->>>>>>> 3c094eba
+		return ch, fmt.Errorf("encryptBinaryMessage(node) failed: %w", err)
 	}
 
 	bytes := []byte(messageTag + ",")
@@ -92,13 +86,9 @@
 
 	err = wac.write(websocket.BinaryMessage, bytes)
 	if err != nil {
-<<<<<<< HEAD
-		return nil, fmt.Errorf("failed to write message: %w", err)
-=======
 		close(ch)
 		wac.removeListener(messageTag)
-		return ch, errors.Wrap(err, "failed to write message")
->>>>>>> 3c094eba
+		return ch, fmt.Errorf("failed to write message: %w", err)
 	}
 
 	wac.msgCount++
@@ -113,13 +103,9 @@
 	bytes := []byte("?,,")
 	err := wac.write(websocket.TextMessage, bytes)
 	if err != nil {
-<<<<<<< HEAD
-		return fmt.Errorf("error sending keepAlive: %w", err)
-=======
 		close(respChan)
 		wac.removeListener("!")
-		return errors.Wrap(err, "error sending keepAlive")
->>>>>>> 3c094eba
+		return fmt.Errorf("error sending keepAlive: %w", err)
 	}
 
 	select {
@@ -169,7 +155,6 @@
 }
 
 func (wac *Conn) write(messageType int, data []byte) error {
-
 	if wac == nil || wac.ws == nil {
 		return ErrInvalidWebsocket
 	}
@@ -179,16 +164,7 @@
 	wac.ws.Unlock()
 
 	if err != nil {
-<<<<<<< HEAD
-		if answerMessageTag != "" {
-			wac.listener.Lock()
-			delete(wac.listener.m, answerMessageTag)
-			wac.listener.Unlock()
-		}
-		return nil, fmt.Errorf("error writing to websocket: %w", err)
-=======
-		return errors.Wrap(err, "error writing to websocket")
->>>>>>> 3c094eba
+		return fmt.Errorf("error writing to websocket: %w", err)
 	}
 
 	return nil
